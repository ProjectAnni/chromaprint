--- conflicted
+++ resolved
@@ -62,15 +62,7 @@
 
 		bool operator==(const _CombinedBufferIterator<T> &rhs) const
 		{
-<<<<<<< HEAD
 			return (m_ptr == rhs.m_ptr) && (m_ptr_end == rhs.m_ptr_end) && (m_buffer == rhs.m_buffer);
-=======
-      // It is possible for the second buffer to be immediately before
-      // the first one, in this situation if we did not compare the m_ptr_end
-      // we would have buffer.End() == buffer.Begin() for non empty buffers.
-			return (m_ptr == rhs.m_ptr) && (m_buffer == rhs.m_buffer) &&
-         (m_ptr_end == rhs.m_ptr_end);
->>>>>>> e1bdee4d
 		}
 
 		bool operator!=(const _CombinedBufferIterator<T> &rhs) const
